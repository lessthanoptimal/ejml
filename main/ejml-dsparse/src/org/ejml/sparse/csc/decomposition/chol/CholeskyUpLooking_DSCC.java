/*
 * Copyright (c) 2009-2017, Peter Abeles. All Rights Reserved.
 *
 * This file is part of Efficient Java Matrix Library (EJML).
 *
 * Licensed under the Apache License, Version 2.0 (the "License");
 * you may not use this file except in compliance with the License.
 * You may obtain a copy of the License at
 *
 *   http://www.apache.org/licenses/LICENSE-2.0
 *
 * Unless required by applicable law or agreed to in writing, software
 * distributed under the License is distributed on an "AS IS" BASIS,
 * WITHOUT WARRANTIES OR CONDITIONS OF ANY KIND, either express or implied.
 * See the License for the specific language governing permissions and
 * limitations under the License.
 */

package org.ejml.sparse.csc.decomposition.chol;

import org.ejml.data.Complex_F64;
import org.ejml.data.DGrowArray;
import org.ejml.data.DMatrixSparseCSC;
import org.ejml.data.IGrowArray;
import org.ejml.interfaces.decomposition.CholeskyDecomposition_F64;
import org.ejml.sparse.DecompositionSparseInterface;
import org.ejml.sparse.FillInPermutation;
import org.ejml.sparse.csc.CommonOps_DSCC;
import org.ejml.sparse.csc.misc.ColumnCounts_DSCC;
import org.ejml.sparse.csc.misc.TriangularSolver_DSCC;

import static org.ejml.sparse.csc.misc.TriangularSolver_DSCC.adjust;

/**
 * Performs a Cholesky decomposition using an up looking algorthm on a {@link DMatrixSparseCSC}.
 *
 * <p>See page 59 in "Direct Methods for Sparse Linear Systems" by Tomothy A. Davis</p>
 *
 * @author Peter Abeles
 */
public class CholeskyUpLooking_DSCC implements
        CholeskyDecomposition_F64<DMatrixSparseCSC>, // TODO create a sparse cholesky interface?
        DecompositionSparseInterface<DMatrixSparseCSC>
{
    private int N;

    private FillInPermutation permutation;

    // storage for permuted A matrix
    DMatrixSparseCSC Aperm = new DMatrixSparseCSC(1,1,0);
    // reference to Aperm or A
    DMatrixSparseCSC C;

    // storage for decomposition
    DMatrixSparseCSC L = new DMatrixSparseCSC(1,1,0);

    // workspace storage
    IGrowArray gw = new IGrowArray(1);
    IGrowArray gs = new IGrowArray(1);
    DGrowArray gx = new DGrowArray(1);
    int []parent = new int[1];
    int []post = new int[1];
    int []counts = new int[1];
    int []Pinv = new int[1]; // inverse permutation
    ColumnCounts_DSCC columnCounter = new ColumnCounts_DSCC(false);

<<<<<<< HEAD
    public CholeskyUpLooking_DSCC( boolean reduceFillIn ) {
        this.permuate = reduceFillIn;
=======
    // storage for determinant results

    public CholeskyUpLooking_DSCC(FillInPermutation permutation ) {
        this.permutation = permutation;
>>>>>>> 0ba69016
    }

    @Override
    public boolean decompose(DMatrixSparseCSC orig) {
        if( orig.numCols != orig.numRows )
            throw new IllegalArgumentException("Must be a square matrix");

        performSymbolic(orig);

        return decompose();
    }

    public void performSymbolic(DMatrixSparseCSC A ) {
        init(A.numCols);

        if(permutation != FillInPermutation.NONE) {
            // create a dummy permutation vector as a place holder
            int[] P = new int[A.numRows];
            for (int i = 0; i < P.length; i++) {
                P[i] = i;
            }
            CommonOps_DSCC.permutationInverse(P, Pinv);
            CommonOps_DSCC.permuteSymmetric(A, Pinv, Aperm, gw);
            C = Aperm;
        } else {
            C = A;
        }
        TriangularSolver_DSCC.eliminationTree(C,false,parent, gw);
        TriangularSolver_DSCC.postorder(parent,N,post, gw);
        columnCounter.process(C,parent,post,counts);
        L.reshape(A.numRows,A.numCols,0);
        L.colsum(counts);
    }

    private void init( int N ) {
        this.N = N;
        if( parent.length < N ) {
            parent = new int[N];
            post = new int[N];
            counts = new int[N];
            Pinv = new int[N];
            gw.reshape(3*N);
        }
    }

    private boolean decompose() {
        int []c = adjust(gw,N);
        int []s = adjust(gs,N);
        double []x = adjust(gx,N);

        for (int k = 0; k < N; k++) {
            c[k] = L.col_idx[k];
        }
        for (int k = 0; k < N; k++) {
            //----  Nonzero pattern of L(k,:)
            int top = TriangularSolver_DSCC.searchNzRowsElim(C,k,parent,s,c);

            // x(0:k) is now zero
            x[k] = 0;
            int idx0 = C.col_idx[k];
            int idx1 = C.col_idx[k+1];

            // x = full(triu(C(:,k)))
            for (int p = idx0; p < idx1; p++) {
                if( C.nz_rows[p] <= k) {
                    x[C.nz_rows[p]] = C.nz_values[p];
                }
            }
            double d = x[k]; // d = C(k,k)
            x[k] = 0; // clear x for k+1 iteration

            //---- Triangular Solve
            for(; top < N; top++ ) {
                int i = s[top];
                double lki = x[i]/L.nz_values[L.col_idx[i]]; // L(k,i) = x(i) / L(i,i)
                x[i] = 0;
                for (int p = L.col_idx[i]+1; p < c[i]; p++) {
                    x[L.nz_rows[p]] -= L.nz_values[p]*lki;
                }
                d -= lki*lki; // d = d - L(k,i)**L(k,i)
                int p = c[i]++;
                L.nz_rows[p] = k;     // store L(k,i) in column i
                L.nz_values[p] = lki;
            }

            //----- Compute L(k,k)
            if( d <= 0 ) {
                // it's not positive definite
                return false;
            }
            int p = c[k]++;
            L.nz_rows[p] = k;
            L.nz_values[p] = Math.sqrt(d);
        }

        return true;
    }

    @Override
    public boolean inputModified() {
        return false;
    }

    @Override
    public boolean isLower() {
        return true;
    }

    @Override
    public DMatrixSparseCSC getT(DMatrixSparseCSC T) {
        if( T == null ) {
            T = new DMatrixSparseCSC(L.numRows,L.numCols,L.nz_length);
        }
        T.set(L);
        return T;
    }

    @Override
    public Complex_F64 computeDeterminant() {
        double value = 1;
        for (int i = 0; i < N; i++) {
            value *= L.nz_values[L.col_idx[i]];
        }
        return new Complex_F64(value*value,0);
    }

    public DGrowArray getGx() {
        return gx;
    }

    public int[] getPinv() {
        return Pinv;
    }

    public DMatrixSparseCSC getL() {
        return L;
    }

    public FillInPermutation getPermutation() {
        return permutation;
    }
}<|MERGE_RESOLUTION|>--- conflicted
+++ resolved
@@ -64,15 +64,10 @@
     int []Pinv = new int[1]; // inverse permutation
     ColumnCounts_DSCC columnCounter = new ColumnCounts_DSCC(false);
 
-<<<<<<< HEAD
-    public CholeskyUpLooking_DSCC( boolean reduceFillIn ) {
-        this.permuate = reduceFillIn;
-=======
     // storage for determinant results
 
     public CholeskyUpLooking_DSCC(FillInPermutation permutation ) {
         this.permutation = permutation;
->>>>>>> 0ba69016
     }
 
     @Override
