--- conflicted
+++ resolved
@@ -8,13 +8,10 @@
 - CommonOps_DSCC
   * elementMult() resizes internal data. In a test it went from 5600ms to 8ms to compute
     Thanks Gabor Szarnyas for pointing out this issue
-<<<<<<< HEAD
+  * Added fully sparse solve function
   * fill(), sumCol(), minCol(), maxCol(), sumRow(), minRow(), maxRow()
-=======
-  * Added fully sparse solve function
 - SimpleMatrix
   * Added more support for sparse and sparse-dense functions
->>>>>>> 8ad23c54
 
 ----- Version 0.36
 2018/09/29
